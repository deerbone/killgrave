--- conflicted
+++ resolved
@@ -44,11 +44,7 @@
 }
 
 // NewServer initialize the mock server
-<<<<<<< HEAD
-func NewServer(p string, r *mux.Router, httpServer *http.Server, proxyServer *Proxy) Server {
-=======
 func NewServer(p string, r *mux.Router, httpServer *http.Server, proxyServer *Proxy, secure bool) Server {
->>>>>>> 85195e03
 	return Server{
 		impostersPath: p,
 		router:        r,
