package http

import (
	"crypto/tls"
	"errors"
	"io"
	"io/ioutil"
	"log"
	"net/http"
	"net/http/httptest"
	"os"
	"testing"
	"time"

	killgrave "github.com/friendsofgo/killgrave/internal"
	"github.com/gorilla/mux"
	"github.com/stretchr/testify/assert"
)

func TestMain(m *testing.M) {
	log.SetOutput(ioutil.Discard)
	os.Exit(m.Run())
}

func TestServer_Build(t *testing.T) {
	var serverData = []struct {
		name   string
		server Server
		err    error
	}{
<<<<<<< HEAD
		{"imposter directory not found", NewServer("failImposterPath", nil, &http.Server{}, &Proxy{}), errors.New("hello")},
		{"malformatted json", NewServer("test/testdata/malformatted_imposters", nil, &http.Server{}, &Proxy{}), nil},
		{"valid imposter", NewServer("test/testdata/imposters", mux.NewRouter(), &http.Server{}, &Proxy{}), nil},
=======
		{"imposter directory not found", NewServer("failImposterPath", nil, &http.Server{}, &Proxy{}, false), errors.New("hello")},
		{"malformatted json", NewServer("test/testdata/malformatted_imposters", nil, &http.Server{}, &Proxy{}, false), nil},
		{"valid imposter", NewServer("test/testdata/imposters", mux.NewRouter(), &http.Server{}, &Proxy{}, false), nil},
>>>>>>> 85195e03
	}

	for _, tt := range serverData {
		t.Run(tt.name, func(t *testing.T) {
			err := tt.server.Build()

			if err == nil {
				if tt.err != nil {
					t.Fatalf("expected an error and got nil")
				}
			}

			if err != nil {
				if tt.err == nil {
					t.Fatalf("not expected any erros and got %+v", err)
				}
			}
		})
	}
}

func TestBuildProxyMode(t *testing.T) {
	proxyServer := httptest.NewServer(http.HandlerFunc(func(w http.ResponseWriter, r *http.Request) {
		io.WriteString(w, "Proxied")
	}))
	defer proxyServer.Close()
	makeServer := func(mode killgrave.ProxyMode) (*Server, func()) {
		router := mux.NewRouter()
		httpServer := &http.Server{Handler: router}
		proxyServer, err := NewProxy(proxyServer.URL, mode)
		if err != nil {
			t.Fatal("NewProxy failed: ", err)
		}
<<<<<<< HEAD
		server := NewServer("test/testdata/imposters", router, &httpServer, proxyServer)
=======
		server := NewServer("test/testdata/imposters", router, httpServer, proxyServer, false)
>>>>>>> 85195e03
		return &server, func() {
			httpServer.Close()
		}
	}
	testCases := map[string]struct {
		mode   killgrave.ProxyMode
		url    string
		body   string
		status int
	}{
		"ProxyAll": {
			mode:   killgrave.ProxyAll,
			url:    "/testRequest",
			body:   "Proxied",
			status: http.StatusOK,
		},
		"ProxyMissing_Hit": {
			mode:   killgrave.ProxyMissing,
			url:    "/testRequest",
			body:   "Handled",
			status: http.StatusOK,
		},
		"ProxyMissing_Proxied": {
			mode:   killgrave.ProxyMissing,
			url:    "/NonExistentURL123",
			body:   "Proxied",
			status: http.StatusOK,
		},
		"ProxyNone_Hit": {
			mode:   killgrave.ProxyNone,
			url:    "/testRequest",
			body:   "Handled",
			status: http.StatusOK,
		},
		"ProxyNone_Missing": {
			mode:   killgrave.ProxyNone,
			url:    "/NonExistentURL123",
			body:   "404 page not found\n",
			status: http.StatusNotFound,
		},
	}
	for name, tc := range testCases {
		t.Run(name, func(t *testing.T) {
			s, cleanUp := makeServer(tc.mode)
			defer cleanUp()
			s.Build()

			req := httptest.NewRequest("GET", tc.url, nil)
			w := httptest.NewRecorder()

			s.router.ServeHTTP(w, req)
			response := w.Result()
			body, _ := ioutil.ReadAll(response.Body)

			if string(body) != tc.body {
				t.Errorf("Expected body: %v, got: %s", tc.body, body)
			}
			if response.StatusCode != tc.status {
				t.Errorf("Expected status code: %v, got: %v", tc.status, response.StatusCode)
			}
		})
	}
}

func TestBuildSecureMode(t *testing.T) {
	proxyServer := httptest.NewTLSServer(http.HandlerFunc(func(w http.ResponseWriter, r *http.Request) {
		io.WriteString(w, "Proxied")
	}))
	defer proxyServer.Close()

	makeServer := func(mode killgrave.ProxyMode) (*Server, func()) {
		router := mux.NewRouter()
		cert, _ := tls.X509KeyPair(serverCert, serverKey)
		httpServer := &http.Server{Handler: router, Addr: ":4430", TLSConfig: &tls.Config{
			Certificates: []tls.Certificate{cert},
		}}
		proxyServer, err := NewProxy(proxyServer.URL, mode)
		if err != nil {
			t.Fatal("NewProxy failed: ", err)
		}
		server := NewServer("test/testdata/imposters_secure", router, httpServer, proxyServer, true)
		return &server, func() {
			httpServer.Close()
		}
	}
	testCases := map[string]struct {
		mode   killgrave.ProxyMode
		url    string
		body   string
		status int
		server *httptest.Server
	}{
		"ProxyNone_Hit": {
			mode:   killgrave.ProxyNone,
			url:    "https://localhost:4430/testHTTPSRequest",
			body:   "Handled",
			status: http.StatusOK,
			server: proxyServer,
		},
		"ProxyAlways_Hit": {
			mode:   killgrave.ProxyAll,
			url:    proxyServer.URL,
			body:   "Proxied",
			status: http.StatusOK,
			server: proxyServer,
		},
	}
	for name, tc := range testCases {
		t.Run(name, func(t *testing.T) {
			s, cleanUp := makeServer(tc.mode)
			defer cleanUp()

			err := s.Build()
			if err != nil {
				t.Fatalf("Non expected error trying to build server: %v", err)
			}
			s.Run()

			client := tc.server.Client()
			client.Transport = &http.Transport{
				TLSClientConfig: &tls.Config{
					InsecureSkipVerify: true,
				},
			}

			assert.Eventually(t, func() bool {
				response, err := client.Get(tc.url)
				if err != nil {
					return false
				}

				defer response.Body.Close()

				body, err := ioutil.ReadAll(response.Body)
				if err != nil {
					return false
				}

				return string(body) == tc.body && response.StatusCode == tc.status
			}, 1*time.Second, 50*time.Millisecond)
		})
	}
}<|MERGE_RESOLUTION|>--- conflicted
+++ resolved
@@ -28,15 +28,9 @@
 		server Server
 		err    error
 	}{
-<<<<<<< HEAD
-		{"imposter directory not found", NewServer("failImposterPath", nil, &http.Server{}, &Proxy{}), errors.New("hello")},
-		{"malformatted json", NewServer("test/testdata/malformatted_imposters", nil, &http.Server{}, &Proxy{}), nil},
-		{"valid imposter", NewServer("test/testdata/imposters", mux.NewRouter(), &http.Server{}, &Proxy{}), nil},
-=======
 		{"imposter directory not found", NewServer("failImposterPath", nil, &http.Server{}, &Proxy{}, false), errors.New("hello")},
 		{"malformatted json", NewServer("test/testdata/malformatted_imposters", nil, &http.Server{}, &Proxy{}, false), nil},
 		{"valid imposter", NewServer("test/testdata/imposters", mux.NewRouter(), &http.Server{}, &Proxy{}, false), nil},
->>>>>>> 85195e03
 	}
 
 	for _, tt := range serverData {
@@ -70,11 +64,7 @@
 		if err != nil {
 			t.Fatal("NewProxy failed: ", err)
 		}
-<<<<<<< HEAD
-		server := NewServer("test/testdata/imposters", router, &httpServer, proxyServer)
-=======
 		server := NewServer("test/testdata/imposters", router, httpServer, proxyServer, false)
->>>>>>> 85195e03
 		return &server, func() {
 			httpServer.Close()
 		}
