--- conflicted
+++ resolved
@@ -1,14 +1,12 @@
 package http
 
 import (
-<<<<<<< HEAD
 	"bytes"
 	"encoding/json"
 	"fmt"
 	"io"
 	"log"
 	"net/http"
-	"os"
 	"strings"
 	"text/template"
 	"time"
@@ -21,14 +19,6 @@
 }
 
 // ImposterHandler create specific handler for the received imposter
-=======
-	"log"
-	"net/http"
-	"time"
-)
-
-// Handler create specific handler for the received imposter
->>>>>>> 980cd9a7
 func ImposterHandler(i Imposter) http.HandlerFunc {
 	return func(w http.ResponseWriter, r *http.Request) {
 		res := i.NextResponse()
@@ -37,11 +27,7 @@
 		}
 		writeHeaders(res, w)
 		w.WriteHeader(res.Status)
-<<<<<<< HEAD
 		writeBody(i, res, w, r)
-=======
-		writeBody(res, w)
->>>>>>> 980cd9a7
 	}
 }
 
@@ -55,41 +41,16 @@
 	}
 }
 
-<<<<<<< HEAD
 func writeBody(i Imposter, res Response, w http.ResponseWriter, r *http.Request) {
-	bodyBytes := []byte(res.Body)
-
-	if res.BodyFile != nil {
-		bodyFile := i.CalculateFilePath(*res.BodyFile)
-		bodyBytes = fetchBodyFromFile(bodyFile)
-	}
-
-	templateBytes, err := applyTemplate(i, bodyBytes, r)
+	templateBytes, err := applyTemplate(i, res.BodyData, r)
 	if err != nil {
 		log.Printf("error applying template: %v\n", err)
 	}
 
-	w.Write(templateBytes)
-}
-
-func fetchBodyFromFile(bodyFile string) (bytes []byte) {
-	if _, err := os.Stat(bodyFile); os.IsNotExist(err) {
-		log.Printf("the body file %s not found\n", bodyFile)
-		return
+	_, err = w.Write(templateBytes)
+	if err != nil {
+		log.Printf("error writing response body: %v\n", err)
 	}
-
-	f, _ := os.Open(bodyFile)
-	defer f.Close()
-	bytes, err := io.ReadAll(f)
-=======
-func writeBody(r Response, w http.ResponseWriter) {
-	_, err := w.Write(r.BodyData)
->>>>>>> 980cd9a7
-	if err != nil {
-		log.Printf("error writing body: %v\n", err)
-	}
-<<<<<<< HEAD
-	return
 }
 
 func applyTemplate(i Imposter, bodyBytes []byte, r *http.Request) ([]byte, error) {
@@ -198,6 +159,4 @@
 		params[k] = v
 	}
 	return params
-=======
->>>>>>> 980cd9a7
 }