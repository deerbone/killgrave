package main

import (
	"flag"
	"fmt"
	"log"
	"net/http"
	"path"

	killgrave "github.com/friendsofgo/killgrave/internal"
	"github.com/gorilla/handlers"
	"github.com/gorilla/mux"
)

var (
	version = "dev"
	name    = "Killgrave"
)

func main() {
	host := flag.String("host", "localhost", "if you run your server on a different host")
	port := flag.Int("port", 3000, "port to run the server")
	imposters := flag.String("imposters", "imposters", "directory where your imposters are saved")
<<<<<<< HEAD
	version := flag.Bool("version", false, "show the version of the application")
	configFilePath := flag.String("config", "", "path with configuration file")
=======
	v := flag.Bool("version", false, "show the version of the application")
	c := flag.String("config", "", "path with the configuration file")
>>>>>>> 0bcc4c41

	flag.Parse()

	if *version {
		fmt.Printf("%s version %s\n", name, version)
		return
	}

	var config = killgrave.Config{
		ImpostersPath: *imposters,
		Port:          *port,
		Host:          *host,
	}

	if *configFilePath != "" {
		err := killgrave.ReadConfigFile(*configFilePath, &config)

		if err != nil {
			log.Printf("The config file %s couldn't be read, using default configuration instead\n", *configFilePath)
		} else {
			config.ImpostersPath = path.Join(path.Dir(*configFilePath), config.ImpostersPath)
		}
	}

	r := mux.NewRouter()

	s := killgrave.NewServer(config.ImpostersPath, r)
	if err := s.Build(); err != nil {
		log.Fatal(err)
	}

	httpAddr := fmt.Sprintf("%s:%d", config.Host, config.Port)
	log.Printf("The fake server is on tap now: http://%s:%d\n", config.Host, config.Port)
	log.Fatal(http.ListenAndServe(httpAddr, handlers.CORS(s.AccessControl(config.CORS)...)(r)))
}<|MERGE_RESOLUTION|>--- conflicted
+++ resolved
@@ -21,13 +21,8 @@
 	host := flag.String("host", "localhost", "if you run your server on a different host")
 	port := flag.Int("port", 3000, "port to run the server")
 	imposters := flag.String("imposters", "imposters", "directory where your imposters are saved")
-<<<<<<< HEAD
 	version := flag.Bool("version", false, "show the version of the application")
 	configFilePath := flag.String("config", "", "path with configuration file")
-=======
-	v := flag.Bool("version", false, "show the version of the application")
-	c := flag.String("config", "", "path with the configuration file")
->>>>>>> 0bcc4c41
 
 	flag.Parse()
 
