# Changelog

<<<<<<< HEAD
## v0.5.0 (TBD)
* Replace the use of `go flags` by `cobra`
* Change all the `cli` commands and flags, more information on `README.md`
=======
## v0.4.1(2021/04/24)
* Migration to Github actions and remove the use of Circle CI
* Deprecation go versions before to v1.16
* Run the mock server using TLS
* Support YAML for a configuration and imposters definition
* Put watcher options on the config file
* Not support codecov anymore
>>>>>>> 85195e03

## v0.4.0 (2020/01/30)
* The config file option load the imposters path relative on where the config file is
* Upgrade Killgrave to go1.13
* Remove use of github.com/pkg/errors in favor to standard errors package
* Remove backward compatibility with previous versions to go 1.13
* Add `-watcher` flag to reload the server with any changes on `imposters` folder
* Fix searching imposter files mechanism
* Add proxy server feature
* Allow to add latency to responses

## v0.3.3 (2019/05/11)

* Improve default CORS options
* Allow up mock server via config file
* Allow configure CORS options
  * Access-Control-Request-Method
  * Access-Control-Request-Headers
  * Access-Control-Allow-Origin
  * Access-Control-Expose-Headers
  * Access-Control-Allow-Credentials
* Improve route_mateches unit tests

## v0.3.2 (2019/05/08)

* Fix CORS add AccessControl allowing methods and headers

## v0.3.1 (2019/05/07)

* Allow CORS requests

## v0.3.0 (2019/04/28)

* Dynamic responses based on headers
* Standarize json files using [Google JSON style Guide](https://google.github.io/styleguide/jsoncstyleguide.xml)
* Move to `internal` not exposable API
* Dynamic responses based on query params
* Allow organize your imposters with structured folders (using new extension `.imp.json`)
* Allow write multiple imposters by file

## v0.2.1 (2019/04/25)

* Allow imposter's matching by request schema
* Dynamic responses based on regex endpoint or request schema
* Calculate files directory(body and schema) based on imposters path
* Update REAMDE.md with resolved features and new future features

## v0.2.0 (2019/04/24)

* Create an official docker image for the application
* Update README.md with how to use the application with docker
* Allow write headers for the response

## v0.1.0 (2019/04/21)

* Add Killgrave logo
* Add CircleCI integration
* Convert headers into canonical mime type
* Run server with imposter configuration
* Processing and parsing imposters file
* Initial version<|MERGE_RESOLUTION|>--- conflicted
+++ resolved
@@ -1,10 +1,9 @@
 # Changelog
 
-<<<<<<< HEAD
 ## v0.5.0 (TBD)
 * Replace the use of `go flags` by `cobra`
 * Change all the `cli` commands and flags, more information on `README.md`
-=======
+
 ## v0.4.1(2021/04/24)
 * Migration to Github actions and remove the use of Circle CI
 * Deprecation go versions before to v1.16
@@ -12,7 +11,6 @@
 * Support YAML for a configuration and imposters definition
 * Put watcher options on the config file
 * Not support codecov anymore
->>>>>>> 85195e03
 
 ## v0.4.0 (2020/01/30)
 * The config file option load the imposters path relative on where the config file is
